# invoicecapture-powershell
<<<<<<< HEAD
Contains powershell scripts to access our capture client. The current version number of our capture client is 1.12 and it can be reached via the URL https://api.bludelta.ai/v1-12.
=======
Contains powershell scripts to access our [BLU DELTA AI invoice capture service](https://bludelta.ai). The current version number of our capture client is 1.11 and it can be reached via the URL https://api.bludelta.ai.
>>>>>>> ae3f1166

__NOTE__: In order to being able to execute this script you may have to update the user preference for the PowerShell execution policy.
For further information please refer to [powershell execution policy settings](https://docs.microsoft.com/en-us/powershell/module/microsoft.powershell.security/set-executionpolicy?view=powershell-6). A powershell v3 or higher is required.

## Usage Examples
The following example processes a single invoice.
```sh
.\request_invoice_details.ps1 -filename PATH_TO_INVOICE_FILE -apiKey YOUR_API_KEY -version CAPTURE_VERSION -url CAPTURE_SDK_URL -resultPdf -csv
```

This script processes all invoices within a certain folder. Only file with pdf, tiff, tif, jpeg, jpg or png extensions
will be taken into account. It outputs json, csv and pdf files. Finally all produced csv files are merged into
a single merged.csv file.
```sh
.\request_invoice_details.ps1 -folderPath PATH_TO_INVOICE_Folder -apiKey YOUR_API_KEY -version CAPTURE_VERSION -url CAPTURE_SDK_URL -resultPdf -csv -mergeCsv
```

This script processes all invoices within a certain folder. Furthermore only the GrandTotalAmount and VatGroup InvoiceDetails will be returned.
```sh
.\request_invoice_details.ps1 -folderPath PATH_TO_INVOICE_Folder -apiKey YOUR_API_KEY -version CAPTURE_VERSION -url CAPTURE_SDK_URL -resultPdf -csv -mergeCsv -invoiceDetails GrandTotalAmount, VatGroup
```


This script processes all invoices within a certain folder and writes the result files (json, csv and pdf) into a provided output folder
```sh
.\request_invoice_details.ps1 -folderPath PATH_TO_INVOICE_Folder -apiKey YOUR_API_KEY -version CAPTURE_VERSION -url CAPTURE_SDK_URL -resultPdf -csv -mergeCsv -invoiceDetails GrandTotalAmount, VatGroup -outputPath C:\tmp\output
```

## Result
This script produces the following files for each invoice
- invoiceResult.csv: The InvoiceDetails predictions in csv format
- invoiceResult.json: The prediction result in json format
- invoiceResult.pdf: An invoice result pdf which contains markers for all detected invoice details<|MERGE_RESOLUTION|>--- conflicted
+++ resolved
@@ -1,9 +1,5 @@
 # invoicecapture-powershell
-<<<<<<< HEAD
 Contains powershell scripts to access our capture client. The current version number of our capture client is 1.12 and it can be reached via the URL https://api.bludelta.ai/v1-12.
-=======
-Contains powershell scripts to access our [BLU DELTA AI invoice capture service](https://bludelta.ai). The current version number of our capture client is 1.11 and it can be reached via the URL https://api.bludelta.ai.
->>>>>>> ae3f1166
 
 __NOTE__: In order to being able to execute this script you may have to update the user preference for the PowerShell execution policy.
 For further information please refer to [powershell execution policy settings](https://docs.microsoft.com/en-us/powershell/module/microsoft.powershell.security/set-executionpolicy?view=powershell-6). A powershell v3 or higher is required.
